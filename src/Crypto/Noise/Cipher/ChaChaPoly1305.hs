{-# LANGUAGE OverloadedStrings, TypeFamilies, FlexibleInstances #-}
----------------------------------------------------------------
-- |
-- Module      : Crypto.Noise.Cipher.ChaChaPoly1305
-- Maintainer  : John Galt <jgalt@centromere.net>
-- Stability   : experimental
-- Portability : POSIX

module Crypto.Noise.Cipher.ChaChaPoly1305
  ( -- * Types
    ChaChaPoly1305
  ) where

import Crypto.Error (throwCryptoError)
import qualified Crypto.Cipher.ChaChaPoly1305 as CCP
import qualified Crypto.MAC.Poly1305 as P
import qualified Data.ByteArray as B (take, drop, length)
import qualified Data.ByteString as BS (replicate)

import Crypto.Noise.Cipher
import Crypto.Noise.Types

-- | Represents the ChaCha cipher with Poly1305 for AEAD.
data ChaChaPoly1305

instance Cipher ChaChaPoly1305 where
  newtype Ciphertext   ChaChaPoly1305 = CTCCP1305 (ScrubbedBytes, P.Auth)
  newtype SymmetricKey ChaChaPoly1305 = SKCCP1305 ScrubbedBytes
  newtype Nonce        ChaChaPoly1305 = NCCP1305  CCP.Nonce

  cipherName _      = bsToSB' "ChaChaPoly"
  cipherEncrypt     = encrypt
  cipherDecrypt     = decrypt
  cipherZeroNonce   = zeroNonce
  cipherIncNonce    = incNonce
  cipherBytesToSym  = bytesToSym
  cipherTextToBytes = ctToBytes
  cipherBytesToText = bytesToCt

encrypt :: SymmetricKey ChaChaPoly1305 -> Nonce ChaChaPoly1305 -> AssocData -> Plaintext -> Ciphertext ChaChaPoly1305
encrypt (SKCCP1305 k) (NCCP1305 n) (AssocData ad) (Plaintext plaintext) =
  CTCCP1305 (out, P.Auth (convert authTag))
  where
    initState       = throwCryptoError $ CCP.initialize k n
    afterAAD        = CCP.finalizeAAD (CCP.appendAAD ad initState)
    (out, afterEnc) = CCP.encrypt plaintext afterAAD
    authTag         = CCP.finalize afterEnc

decrypt :: SymmetricKey ChaChaPoly1305 -> Nonce ChaChaPoly1305 -> AssocData -> Ciphertext ChaChaPoly1305 -> Maybe Plaintext
decrypt (SKCCP1305 k) (NCCP1305 n) (AssocData ad) (CTCCP1305 (ct, auth)) =
  if auth == calcAuthTag then
    return $ Plaintext out
  else
    Nothing
  where
    initState       = throwCryptoError $ CCP.initialize k n
    afterAAD        = CCP.finalizeAAD (CCP.appendAAD ad initState)
    (out, afterDec) = CCP.decrypt ct afterAAD
    calcAuthTag     = CCP.finalize afterDec

zeroNonce :: Nonce ChaChaPoly1305
<<<<<<< HEAD
zeroNonce = NCCP1305 . throwCryptoError . CCP.nonce12 $ BS.replicate 12 0
=======
zeroNonce = NCCP1305 . throwCryptoError $ CCP.nonce8 constant iv
  where
    constant = BS.replicate 4 0
    iv       = BS.replicate 8 0
>>>>>>> 551a0000

incNonce :: Nonce ChaChaPoly1305 -> Nonce ChaChaPoly1305
incNonce (NCCP1305 n) = NCCP1305 $ CCP.incrementNonce n

bytesToSym :: ScrubbedBytes -> SymmetricKey ChaChaPoly1305
bytesToSym = SKCCP1305 . B.take 32

ctToBytes :: Ciphertext ChaChaPoly1305 -> ScrubbedBytes
ctToBytes (CTCCP1305 (ct, a)) = ct `append` convert a

bytesToCt :: ScrubbedBytes -> Ciphertext ChaChaPoly1305
bytesToCt bytes =
  CTCCP1305 (B.take (B.length bytes - 16) bytes
            , P.Auth . convert $ B.drop (B.length bytes - 16) bytes
            )<|MERGE_RESOLUTION|>--- conflicted
+++ resolved
@@ -59,14 +59,10 @@
     calcAuthTag     = CCP.finalize afterDec
 
 zeroNonce :: Nonce ChaChaPoly1305
-<<<<<<< HEAD
-zeroNonce = NCCP1305 . throwCryptoError . CCP.nonce12 $ BS.replicate 12 0
-=======
 zeroNonce = NCCP1305 . throwCryptoError $ CCP.nonce8 constant iv
   where
     constant = BS.replicate 4 0
     iv       = BS.replicate 8 0
->>>>>>> 551a0000
 
 incNonce :: Nonce ChaChaPoly1305 -> Nonce ChaChaPoly1305
 incNonce (NCCP1305 n) = NCCP1305 $ CCP.incrementNonce n
